--- conflicted
+++ resolved
@@ -218,14 +218,7 @@
                                               uint16_t sender_id,
                                               request_state_t *req_state)
 {
-<<<<<<< HEAD
-#pragma GCC diagnostic push
-#pragma GCC diagnostic ignored "-Wmissing-field-initializers"
-  request_state_t local_req_state = {0};
-#pragma GCC diagnostic pop
-=======
   request_state_t local_req_state;
->>>>>>> 6b18e36e
   if (NULL == req_state) {
     req_state = &local_req_state;
   }
@@ -360,14 +353,7 @@
     return -1;
   }
 
-<<<<<<< HEAD
-#pragma GCC diagnostic push
-#pragma GCC diagnostic ignored "-Wmissing-field-initializers"
-  request_state_t req_state = {0};
-#pragma GCC diagnostic pop
-=======
   request_state_t req_state;
->>>>>>> 6b18e36e
   result = setting_perform_request_reply_from(ctx,
                                               NULL,
                                               SBP_MSG_SETTINGS_READ_REQ,
@@ -587,14 +573,7 @@
     return -1;
   }
 
-<<<<<<< HEAD
-#pragma GCC diagnostic push
-#pragma GCC diagnostic ignored "-Wmissing-field-initializers"
-  request_state_t req_state = {0};
-#pragma GCC diagnostic pop
-=======
   request_state_t req_state;
->>>>>>> 6b18e36e
   setting_perform_request_reply_from(ctx,
                                      event,
                                      SBP_MSG_SETTINGS_WRITE,
@@ -674,14 +653,7 @@
     return -1;
   }
 
-<<<<<<< HEAD
-#pragma GCC diagnostic push
-#pragma GCC diagnostic ignored "-Wmissing-field-initializers"
-  request_state_t req_state = {0};
-#pragma GCC diagnostic pop
-=======
   request_state_t req_state;
->>>>>>> 6b18e36e
   int res = setting_perform_request_reply_from(ctx,
                                                NULL,
                                                SBP_MSG_SETTINGS_READ_REQ,
@@ -784,15 +756,7 @@
     return res;
   }
 
-<<<<<<< HEAD
-
-#pragma GCC diagnostic push
-#pragma GCC diagnostic ignored "-Wmissing-field-initializers"
-  request_state_t req_state = {0};
-#pragma GCC diagnostic pop
-=======
   request_state_t req_state;
->>>>>>> 6b18e36e
   res = setting_perform_request_reply_from(ctx,
                                            event,
                                            SBP_MSG_SETTINGS_READ_BY_INDEX_REQ,
